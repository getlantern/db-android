--- conflicted
+++ resolved
@@ -1022,18 +1022,12 @@
             if (updateIfPresent) " ON CONFLICT(path) DO UPDATE SET value = EXCLUDED.value" else ""
         val bytes = serde.serialize(value)
         db.execSQL("INSERT INTO ${schema}_counters(id, value) VALUES(0, 0) ON CONFLICT(id) DO UPDATE SET value = value+1")
-<<<<<<< HEAD
-        val nextRowId = db.rawQuery("SELECT value FROM ${schema}_counters WHERE id = 0", null).use { cursor ->
-            if (cursor == null || !cursor.moveToNext()) {
-                throw RuntimeException("Unable to read counter value for full text indexing")
-=======
-        val rowId =
+        val nextRowId =
             db.rawQuery("SELECT value FROM ${schema}_counters WHERE id = 0", null).use { cursor ->
                 if (cursor == null || !cursor.moveToNext()) {
                     throw RuntimeException("Unable to read counter value for full text indexing")
                 }
                 cursor.getLong(0)
->>>>>>> 0e000b3c
             }
         db.execSQL(
             "INSERT INTO ${schema}_data(path, value, rowid) VALUES(?, ?, ?)$onConflictClause",
